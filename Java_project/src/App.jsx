<<<<<<< HEAD
import {
  BrowserRouter as Router,
  Routes,
  Route,
  Navigate,
} from "react-router-dom";
import "./App.css";
import Layout from "./components/layout/Layout";
import Home from "./page/Home";
import Customer from "./page/doitac/Customer";
import Provider from "./page/doitac/Provider";
import CategoryList from "./page/hanghoa/CategoryList";
import ProductList from "./page/hanghoa/ProductList";
import Invoice from "./page/giaodich/Invoice";
import ReturnProduct from "./page/giaodich/ReturnProduct";
import ImportProduct from "./page/giaodich/ImportProduct";
import ReturnImportedProduct from "./page/giaodich/ReTurnImportedProduct";
import CancelProduct from "./page/giaodich/CancelProduct";
import DailyReport from "./page/baocao/DailyReport";
import ProductReport from "./page/baocao/ProductReport";
import ProductAnalyze from "./page/phantich/ProductAnalyze";
import SaleAnalyze from "./page/phantich/SaleAnalyze";
import StockCheckManagement from "./page/hanghoa/stock-check/StockCheckManagement";
import StockCheckForm from "./page/hanghoa/stock-check/StockCheckForm";
import BillManagement from "./page/hanghoa/bill-management/BillManagement";
import BillDetails from "./page/hanghoa/bill-management/BillDetails";
import BillForm from "./page/hanghoa/bill-management/BillForm";
import PurchaseOrderForm from "./page/hanghoa/bill-management/PurchaseOrderForm";
=======
import { BrowserRouter as Router, Routes, Route, Navigate } from 'react-router-dom';
import './App.css'
import Layout from './components/layout/Layout';
import Home from './page/Home';
import Customer from './page/doitac/Customer';
import Provider from './page/doitac/Provider';
import CategoryList from './page/hanghoa/CategoryList';
import ProductList from './page/hanghoa/ProductList';
import InventoryChecking from './page/hanghoa/InventoryChecking'
import Invoice from './page/giaodich/Invoice';
import ReturnProduct from './page/giaodich/ReturnProduct';
import ReturnList from './page/giaodich/ReturnList';
import ImportProduct from './page/giaodich/ImportProduct';
import ReturnImportedProduct from './page/giaodich/ReTurnImportedProduct';
import CancelProduct from './page/giaodich/CancelProduct';
import ProductReport from './page/baocao/ProductReport';
import SaleOrder from './page/phantich/SaleOrder';
>>>>>>> 9db8b371

function App() {
  return (
    <Router>
      <Layout>
        <Routes>
          <Route path="/" element={<Navigate to="/home" />} />
          <Route path="/home" element={<Home />} />
          <Route path="/hang-hoa/danh-muc" element={<CategoryList />} />
          <Route path="/hang-hoa/san-pham" element={<ProductList />} />
          <Route path="/hang-hoa/kiem-kho" element={<StockCheckManagement />} />
          <Route path="/hang-hoa/kiem-kho-moi" element={<StockCheckForm />} />
          <Route path="/giao-dich/hoa-don" element={<Invoice />} />
          <Route path="/giao-dich/tra-hang-form" element={<ReturnProduct />} />
          <Route path="/giao-dich/tra-hang" element={<ReturnList />} />
          <Route path="/giao-dich/nhap-hang" element={<ImportProduct />} />
          <Route
            path="/giao-dich/tra-hang-nhap"
            element={<ReturnImportedProduct />}
          />
          <Route path="/giao-dich/xuat-huy" element={<CancelProduct />} />
          <Route path="/doi-tac/khach-hang" element={<Customer />} />
          <Route path="/doi-tac/nha-cung-cap" element={<Provider />} />
<<<<<<< HEAD
          <Route path="/bao-cao/cuoi-ngay" element={<DailyReport />} />
          <Route path="/bao-cao/hang-hoa" element={<ProductReport />} />
          <Route path="/ban-hang" element={<SaleAnalyze />} />
          <Route
            path="/hang-hoa/bill-management"
            element={<BillManagement />}
          />
          <Route
            path="/hang-hoa/bill-management/:billId"
            element={<BillDetails />}
          />
          <Route path="/hang-hoa/bill-management/new" element={<BillForm />} />
          <Route
            path="/hang-hoa/bill-management/edit/:billId"
            element={<BillForm />}
          />
          <Route
            path="/hang-hoa/bill-management/purchase-order"
            element={<PurchaseOrderForm />}
          />
=======
          <Route path="/bao-cao" element={<ProductReport />} />
          <Route path="/ban-hang" element={<SaleOrder />} />
>>>>>>> 9db8b371
        </Routes>
      </Layout>
    </Router>
  );
}

export default App;<|MERGE_RESOLUTION|>--- conflicted
+++ resolved
@@ -1,4 +1,20 @@
-<<<<<<< HEAD
+import { BrowserRouter as Router, Routes, Route, Navigate } from 'react-router-dom';
+import './App.css'
+import Layout from './components/layout/Layout';
+import Home from './page/Home';
+import Customer from './page/doitac/Customer';
+import Provider from './page/doitac/Provider';
+import CategoryList from './page/hanghoa/CategoryList';
+import ProductList from './page/hanghoa/ProductList';
+import InventoryChecking from './page/hanghoa/InventoryChecking'
+import Invoice from './page/giaodich/Invoice';
+import ReturnProduct from './page/giaodich/ReturnProduct';
+import ReturnList from './page/giaodich/ReturnList';
+import ImportProduct from './page/giaodich/ImportProduct';
+import ReturnImportedProduct from './page/giaodich/ReTurnImportedProduct';
+import CancelProduct from './page/giaodich/CancelProduct';
+import ProductReport from './page/baocao/ProductReport';
+import SaleOrder from './page/phantich/SaleOrder';
 import {
   BrowserRouter as Router,
   Routes,
@@ -27,25 +43,6 @@
 import BillDetails from "./page/hanghoa/bill-management/BillDetails";
 import BillForm from "./page/hanghoa/bill-management/BillForm";
 import PurchaseOrderForm from "./page/hanghoa/bill-management/PurchaseOrderForm";
-=======
-import { BrowserRouter as Router, Routes, Route, Navigate } from 'react-router-dom';
-import './App.css'
-import Layout from './components/layout/Layout';
-import Home from './page/Home';
-import Customer from './page/doitac/Customer';
-import Provider from './page/doitac/Provider';
-import CategoryList from './page/hanghoa/CategoryList';
-import ProductList from './page/hanghoa/ProductList';
-import InventoryChecking from './page/hanghoa/InventoryChecking'
-import Invoice from './page/giaodich/Invoice';
-import ReturnProduct from './page/giaodich/ReturnProduct';
-import ReturnList from './page/giaodich/ReturnList';
-import ImportProduct from './page/giaodich/ImportProduct';
-import ReturnImportedProduct from './page/giaodich/ReTurnImportedProduct';
-import CancelProduct from './page/giaodich/CancelProduct';
-import ProductReport from './page/baocao/ProductReport';
-import SaleOrder from './page/phantich/SaleOrder';
->>>>>>> 9db8b371
 
 function App() {
   return (
@@ -69,10 +66,8 @@
           <Route path="/giao-dich/xuat-huy" element={<CancelProduct />} />
           <Route path="/doi-tac/khach-hang" element={<Customer />} />
           <Route path="/doi-tac/nha-cung-cap" element={<Provider />} />
-<<<<<<< HEAD
-          <Route path="/bao-cao/cuoi-ngay" element={<DailyReport />} />
-          <Route path="/bao-cao/hang-hoa" element={<ProductReport />} />
-          <Route path="/ban-hang" element={<SaleAnalyze />} />
+          <Route path="/bao-cao" element={<ProductReport />} />
+          <Route path="/ban-hang" element={<SaleOrder />} />
           <Route
             path="/hang-hoa/bill-management"
             element={<BillManagement />}
@@ -90,10 +85,6 @@
             path="/hang-hoa/bill-management/purchase-order"
             element={<PurchaseOrderForm />}
           />
-=======
-          <Route path="/bao-cao" element={<ProductReport />} />
-          <Route path="/ban-hang" element={<SaleOrder />} />
->>>>>>> 9db8b371
         </Routes>
       </Layout>
     </Router>
