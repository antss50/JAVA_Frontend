--- conflicted
+++ resolved
@@ -601,22 +601,10 @@
                   step="0.01"
                   placeholder="0.00"
                 />
-<<<<<<< HEAD
-              </td>{" "}
-              <td>
-                <strong>
-                  {calculateLineTotal(
-                    line.quantity,
-                    line.unitPrice
-                  ).toLocaleString("vi-VN")}{" "}
-                  ₫
-                </strong>
-=======
               </td>
 
               <td className="fw-bold text-success text-end">
                 ${calculateLineTotal(line.quantity, line.unitPrice).toFixed(2)}
->>>>>>> 0caa2cd8
               </td>
 
               <td className="text-center">
@@ -635,14 +623,6 @@
         </tbody>
 
         <tfoot>
-<<<<<<< HEAD
-          <tr style={{ backgroundColor: "#f8f9fa", fontWeight: "bold" }}>
-            <td colSpan="5" style={{ textAlign: "right", padding: "12px" }}>
-              <FaCalculator style={{ marginRight: "8px" }} /> Tổng cộng:
-            </td>
-            <td style={{ fontSize: "18px", color: "#28a745" }}>
-              {calculateBillTotal().toLocaleString("vi-VN")} ₫
-=======
           <tr className="table-light fw-bold">
             <td colSpan="5" className="text-end">
               <FaCalculator className="me-2" />
@@ -650,7 +630,6 @@
             </td>
             <td className="fs-5 text-success text-end">
               ${calculateBillTotal().toFixed(2)}
->>>>>>> 0caa2cd8
             </td>
             <td></td>
           </tr>
